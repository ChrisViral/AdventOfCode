﻿using System;
using System.Collections;
using System.Collections.Generic;
using System.Linq;
using System.Text;
using AdventOfCode.Utils;
using Vector2 = AdventOfCode.Grids.Vectors.Vector2<int>;

namespace AdventOfCode.Grids;

/// <summary>
/// Generic grid structure
/// </summary>
/// <typeparam name="T">Type of element within the grid</typeparam>
public class Grid<T> : IEnumerable<T>
{
    #region Fields
    protected readonly T[,] grid;
    protected readonly int rowBufferSize;
    private readonly Converter<T, string> toString;
    #endregion

    #region Properties
    /// <summary>
    /// Grid width
    /// </summary>
    public int Width{ get; }

    /// <summary>
    /// Grid height
    /// </summary>
    public int Height { get; }

    /// <summary>
    /// Size of the grid
    /// </summary>
    public int Size { get; }
    #endregion

    #region Indexers
    /// <summary>
    /// Accesses an element in the grid
    /// </summary>
    /// <param name="x">X coordinate</param>
    /// <param name="y">Y coordinate</param>
    /// <returns>The element at the specified position</returns>
    public virtual T this[int x, int y]
    {
        get => this.grid[y, x];
        set => this.grid[y, x] = value;
    }

    /// <summary>
    /// Accesses an element in the grid
    /// </summary>
    /// <param name="vector">Position vector in the grid</param>
    /// <returns>The element at the specified position</returns>
    public virtual T this[Vector2 vector]
    {
        get => this.grid[vector.Y, vector.X];
        set => this.grid[vector.Y, vector.X] = value;
    }

    /// <summary>
    /// Accesses an element in the grid
    /// </summary>
    /// <param name="tuple">Position tuple in the grid</param>
    /// <returns>The element at the specified position</returns>
    public virtual T this[(int x, int y) tuple]
    {
        get => this.grid[tuple.y, tuple.x];
        set => this.grid[tuple.y, tuple.x] = value;
    }
    #endregion

    #region Constructors
    /// <summary>
    /// Creates a new grid with the specified size
    /// </summary>
    /// <param name="width">Width of the grid</param>
    /// <param name="height">Height of the grid</param>
    /// <param name="toString">ToString conversion function</param>
    /// <exception cref="ArgumentOutOfRangeException">If <paramref name="width"/> or <paramref name="height"/> is the than or equal to zero</exception>
    public Grid(int width, int height, Converter<T, string>? toString = null)
    {
        if (width <= 0)  throw new ArgumentOutOfRangeException(nameof(width),  width,  "Width must be greater than 0");
        if (height <= 0) throw new ArgumentOutOfRangeException(nameof(height), height, "Height must be greater than 0");

        this.Width = width;
        this.Height = height;
        this.Size = width * height;
        this.grid = new T[height, width];

        if (typeof(T).IsPrimitive)
        {
            this.rowBufferSize = this.Width * AoCUtils.GetSizeOfPrimitive<T>();
        }
        this.toString = toString ?? (t => t?.ToString() ?? string.Empty);
    }

    /// <summary>
    /// Creates a new grid with the specified size and populates it
    /// </summary>
    /// <param name="width">Width of the grid</param>
    /// <param name="height">Height of the grid</param>
    /// <param name="input">Input lines</param>
    /// <param name="converter">Conversion function from the input string to a full row</param>
    /// <param name="toString">ToString conversion function</param>
    /// <exception cref="ArgumentOutOfRangeException">If <paramref name="width"/> or <paramref name="height"/> is the than or equal to zero</exception>
    /// <exception cref="ArgumentException">If the input lines is not of the same size as the amount of rows in the grid</exception>
    /// <exception cref="InvalidOperationException">If a certain line does not produce a row of the same length as the grid</exception>
    public Grid(int width, int height, string[] input, Converter<string, T[]> converter, Converter<T, string>? toString = null) : this(width, height, toString) => Populate(input, converter);

    /// <summary>
    /// Grid copy constructor
    /// </summary>
    /// <param name="other">Other grid to create a copy of</param>
    public Grid(Grid<T> other)
    {
        this.Width = other.Width;
        this.Height = other.Height;
        this.Size = other.Size;
        this.rowBufferSize = other.rowBufferSize;
        this.toString = other.toString;
        this.grid = new T[this.Height, this.Width];
        CopyFrom(other);
    }
    #endregion

    #region Methods
    /// <summary>
    /// Populates the grid with the given input data
    /// </summary>
    /// <param name="input">Input lines</param>
    /// <param name="converter">Conversion function from the input string to a full row</param>
    /// <exception cref="ArgumentException">If the input lines is not of the same size as the amount of rows in the grid</exception>
    /// <exception cref="InvalidOperationException">If a certain line does not produce a row of the same length as the grid</exception>
    public void Populate(string[] input, Converter<string, T[]> converter)
    {
        if (input.Length != this.Height) throw new ArgumentException("Input array does not have the same amount of rows as the grid");

        for (int j = 0; j < this.Height; j++)
        {
            T[] result = converter(input[j]);
            if (result.Length != this.Width) throw new InvalidOperationException($"Input line {j} does not produce a row of the same length as the grid after conversion");

            if (this.rowBufferSize != 0)
            {
                //For primitives only
                Buffer.BlockCopy(result, 0, this.grid, j * this.rowBufferSize, this.rowBufferSize);
            }
            else
            {
                for (int i = 0; i < this.Width; i++)
                {
                    this[i, j] = result[i];
                }
            }
        }
    }

    /// <summary>
    /// Copies the data from another Grid into this one
    /// </summary>
    /// <param name="other">Other grid to copy from</param>
    public void CopyFrom(Grid<T> other)
    {
        if (other.Size != this.Size) throw new InvalidOperationException("Cannot copy two grids with different sizes");

        //Copy data over
        if (this.rowBufferSize > 0)
        {
            Buffer.BlockCopy(other.grid, 0, this.grid, 0, this.Height * this.rowBufferSize);
        }
        else
        {
            other.grid.CopyTo(this.grid, this.Size);
        }
    }

    /// <summary>
    /// Gets the given row of the grid<br/>
    /// <b>NOTE</b>: This allocates a new array on each call
    /// </summary>
    /// <param name="y">Row index of the row to get</param>
    /// <returns>The specified row of the grid</returns>
    /// <exception cref="ArgumentOutOfRangeException">If <paramref name="y"/> is not within the limits of the Grid</exception>
    public T[] GetRow(int y)
    {
        if (y < 0 || y >= this.Height) throw new ArgumentOutOfRangeException(nameof(y), y, "Row index must be within limits of Grid");

        T[] row = new T[this.Width];
        if (this.rowBufferSize is not 0)
        {
            //For primitives only
            Buffer.BlockCopy(this.grid, y * this.rowBufferSize, row, 0, this.rowBufferSize);
        }
        else
        {
            for (int i = 0; i < this.Width; i++)
            {
                row[i] = this[i, y];
            }
        }
        return row;
    }

    /// <summary>
    /// Gets the given row of the grid without allocations
    /// </summary>
    /// <param name="y">Row index of the row to get</param>
    /// <param name="row">Array in which to store the row data</param>
    /// <returns>The specified row of the grid</returns>
    /// <exception cref="ArgumentOutOfRangeException">If <paramref name="y"/> is not within the limits of the Grid</exception>
    /// <exception cref="ArgumentException">If <paramref name="row"/> is too small to fit the size of the row</exception>
    public void GetRowNoAlloc(int y, T[] row)
    {
        if (y < 0 || y >= this.Height) throw new ArgumentOutOfRangeException(nameof(y), y, "Row index must be within limits of Grid");
        if (row.Length < this.Height) throw new ArgumentException("Pre allocated column array is too small", nameof(row));

        if (this.rowBufferSize is not 0)
        {
            //For primitives only
            Buffer.BlockCopy(this.grid, y * this.rowBufferSize, row, 0, this.rowBufferSize);
        }
        else
        {
            for (int i = 0; i < this.Width; i++)
            {
                row[i] = this[i, y];
            }
        }
    }

    /// <summary>
    /// Gets the given column of the grid<br/>
    /// <b>NOTE</b>: This allocates a new array on each call
    /// </summary>
    /// <param name="x">Column index of the column to get</param>
    /// <returns>The specified column of the grid</returns>
    /// <exception cref="ArgumentOutOfRangeException">If <paramref name="x"/> is not within the limits of the Grid</exception>
    public T[] GetColumn(int x)
    {
        if (x < 0 || x >= this.Width) throw new ArgumentOutOfRangeException(nameof(x), x, "Column index must be within limits of Grid");

        T[] column = new T[this.Height];
        for (int j = 0; j < this.Height; j++)
        {
            column[j] = this[x, j];
        }
        return column;
    }

    /// <summary>
    /// Gets the given column of the grid without allocations
    /// </summary>
    /// <param name="x">Column index of the column to get</param>
    /// <param name="column">Array in which to store the column data</param>
    /// <returns>The specified column of the grid</returns>
    /// <exception cref="ArgumentOutOfRangeException">If <paramref name="x"/> is not within the limits of the Grid</exception>
    /// <exception cref="ArgumentException">If <paramref name="column"/> is too small to fit the size of the column</exception>
    public void GetColumnNoAlloc(int x, T[] column)
    {
        if (x < 0 || x >= this.Width) throw new ArgumentOutOfRangeException(nameof(x), x, "Column index must be within limits of Grid");
        if (column.Length < this.Height) throw new ArgumentException("Pre allocated column array is too small", nameof(column));

        for (int j = 0; j < this.Height; j++)
        {
            column[j] = this[x, j];
        }
    }

    /// <summary>
    /// Moves the vector within the grid
    /// </summary>
    /// <param name="vector">Vector to move</param>
    /// <param name="directions">Direction to move in</param>
    /// <param name="wrapX">If the vector should wrap around horizontally in the grid, else the movement is invalid</param>
    /// <param name="wrapY">If the vector should wrap around vertically in the grid, else the movement is invalid</param>
    /// <returns>The resulting Vector after the move, or null if the movement was invalid</returns>
<<<<<<< HEAD
    public virtual Vector2? MoveWithinGrid(in Vector2 vector, Directions directions, bool wrapX = false, bool wrapY = false) => MoveWithinGrid(vector, directions.ToVector<int>(), wrapX, wrapY);
=======
    public virtual Vector2? MoveWithinGrid(in Vector2 vector, Directions directions, bool wrapX = false, bool wrapY = false) => MoveWithinGrid(vector, directions.ToVector(), wrapX, wrapY);
>>>>>>> 34644e92

    /// <summary>
    /// Moves the vector within the grid
    /// </summary>
    /// <param name="vector">Vector to move</param>
    /// <param name="travel">Vector to travel in</param>
    /// <param name="wrapX">If the vector should wrap around horizontally in the grid, else the limits act like walls</param>
    /// <param name="wrapY">If the vector should wrap around vertically in the grid, else the limits act like walls</param>
    /// <returns>The resulting Vector after the move</returns>
    public virtual Vector2? MoveWithinGrid(in Vector2 vector, in Vector2 travel, bool wrapX = false, bool wrapY = false)
    {
        (int x, int y) result = vector + travel;
        //Check if an invalid wrap must happen
        if ((!wrapX && (result.x >= this.Width  || result.x < 0))
         || (!wrapY && (result.y >= this.Height || result.y < 0))) return null;

        //Wrap x axis
        if (wrapX)
        {
            if (result.x >= this.Width)
            {
                result.x -= this.Width;
            }
            else if (result.x < 0)
            {
                result.x += this.Width;
            }
        }

        //Wrap y axis
        if (wrapY)
        {
            if (result.y >= this.Height)
            {
                result.y -= this.Height;
            }
            else if (result.y < 0)
            {
                result.y += this.Height;
            }
        }

        //Return result
        return new Vector2(result);
    }

    /// <summary>
    /// Checks if a given position Vector2 is within the grid
    /// </summary>
    /// <param name="position">Position vector</param>
    /// <returns>True if the Vector2 is within the grid, false otherwise</returns>
    public virtual bool WithinGrid(Vector2 position) => position.X >= 0 && position.X < this.Width && position.Y >= 0 && position.Y < this.Height;

    /// <inheritdoc cref="IEnumerable{T}.GetEnumerator"/>
    public IEnumerator<T> GetEnumerator() => this.grid.Cast<T>().GetEnumerator();

    /// <inheritdoc cref="IEnumerable.GetEnumerator"/>
    IEnumerator IEnumerable.GetEnumerator() => this.grid.GetEnumerator();

    /// <inheritdoc cref="object.ToString"/>
    public override string ToString()
    {
        StringBuilder sb = new();
        foreach (int j in ..this.Height)
        {
            foreach (int i in ..this.Width)
            {
                sb.Append(this.toString(this[i, j]));
            }

            sb.AppendLine();
        }

        return sb.ToString();
    }
    #endregion
}<|MERGE_RESOLUTION|>--- conflicted
+++ resolved
@@ -3,8 +3,9 @@
 using System.Collections.Generic;
 using System.Linq;
 using System.Text;
+using AdventOfCode.Grids.Vectors;
 using AdventOfCode.Utils;
-using Vector2 = AdventOfCode.Grids.Vectors.Vector2<int>;
+using AdventOfCode.Utils.Extensions;
 
 namespace AdventOfCode.Grids;
 
@@ -55,7 +56,7 @@
     /// </summary>
     /// <param name="vector">Position vector in the grid</param>
     /// <returns>The element at the specified position</returns>
-    public virtual T this[Vector2 vector]
+    public virtual T this[Vector2<int> vector]
     {
         get => this.grid[vector.Y, vector.X];
         set => this.grid[vector.Y, vector.X] = value;
@@ -278,11 +279,7 @@
     /// <param name="wrapX">If the vector should wrap around horizontally in the grid, else the movement is invalid</param>
     /// <param name="wrapY">If the vector should wrap around vertically in the grid, else the movement is invalid</param>
     /// <returns>The resulting Vector after the move, or null if the movement was invalid</returns>
-<<<<<<< HEAD
-    public virtual Vector2? MoveWithinGrid(in Vector2 vector, Directions directions, bool wrapX = false, bool wrapY = false) => MoveWithinGrid(vector, directions.ToVector<int>(), wrapX, wrapY);
-=======
-    public virtual Vector2? MoveWithinGrid(in Vector2 vector, Directions directions, bool wrapX = false, bool wrapY = false) => MoveWithinGrid(vector, directions.ToVector(), wrapX, wrapY);
->>>>>>> 34644e92
+    public virtual Vector2<int>? MoveWithinGrid(in Vector2<int> vector, Directions directions, bool wrapX = false, bool wrapY = false) => MoveWithinGrid(vector, directions.ToVector<int>(), wrapX, wrapY);
 
     /// <summary>
     /// Moves the vector within the grid
@@ -292,7 +289,7 @@
     /// <param name="wrapX">If the vector should wrap around horizontally in the grid, else the limits act like walls</param>
     /// <param name="wrapY">If the vector should wrap around vertically in the grid, else the limits act like walls</param>
     /// <returns>The resulting Vector after the move</returns>
-    public virtual Vector2? MoveWithinGrid(in Vector2 vector, in Vector2 travel, bool wrapX = false, bool wrapY = false)
+    public virtual Vector2<int>? MoveWithinGrid(in Vector2<int> vector, in Vector2<int> travel, bool wrapX = false, bool wrapY = false)
     {
         (int x, int y) result = vector + travel;
         //Check if an invalid wrap must happen
@@ -326,7 +323,7 @@
         }
 
         //Return result
-        return new Vector2(result);
+        return new Vector2<int>(result);
     }
 
     /// <summary>
@@ -334,7 +331,7 @@
     /// </summary>
     /// <param name="position">Position vector</param>
     /// <returns>True if the Vector2 is within the grid, false otherwise</returns>
-    public virtual bool WithinGrid(Vector2 position) => position.X >= 0 && position.X < this.Width && position.Y >= 0 && position.Y < this.Height;
+    public virtual bool WithinGrid(Vector2<int> position) => position.X >= 0 && position.X < this.Width && position.Y >= 0 && position.Y < this.Height;
 
     /// <inheritdoc cref="IEnumerable{T}.GetEnumerator"/>
     public IEnumerator<T> GetEnumerator() => this.grid.Cast<T>().GetEnumerator();
