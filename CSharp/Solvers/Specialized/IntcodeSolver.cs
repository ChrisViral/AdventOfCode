﻿using System;
using AdventOfCode.Intcode;
using AdventOfCode.Solvers.Base;
using JetBrains.Annotations;

namespace AdventOfCode.Solvers.Specialized;

/// <summary>
/// Intcode problem solver base
/// </summary>
[PublicAPI]
public abstract class IntcodeSolver : Solver<IntcodeVM>
{
    /// <summary>
    /// VM instance
    /// </summary>
<<<<<<< HEAD
    protected IntcodeVM VM => this.Data;
=======
    public IntcodeVM VM => this.Data;
    #endregion
>>>>>>> 4bb76075

    /// <summary>
    /// Creates a new <see cref="IntcodeSolver"/> Solver with the input data properly parsed
    /// </summary>
    /// <param name="input">Puzzle input</param>
    /// <exception cref="InvalidOperationException">Thrown if the conversion to <see cref="IntcodeVM"/> fails</exception>
<<<<<<< HEAD
    protected IntcodeSolver(string input, char[]? splitters = null, StringSplitOptions options = DEFAULT_OPTIONS) : base(input, splitters, options) { }
=======
    protected IntcodeSolver(string input) : base(input, [], StringSplitOptions.TrimEntries) { }
    #endregion
>>>>>>> 4bb76075

    /// <inheritdoc cref="Solver{T}.Convert"/>
<<<<<<< HEAD
    protected override IntcodeVM Convert(string[] rawInput) => new (rawInput[0]);
=======
    protected override IntcodeVM Convert(string[] rawInput) => new(rawInput[0]);
    #endregion
>>>>>>> 4bb76075
}<|MERGE_RESOLUTION|>--- conflicted
+++ resolved
@@ -14,30 +14,15 @@
     /// <summary>
     /// VM instance
     /// </summary>
-<<<<<<< HEAD
-    protected IntcodeVM VM => this.Data;
-=======
     public IntcodeVM VM => this.Data;
-    #endregion
->>>>>>> 4bb76075
 
     /// <summary>
     /// Creates a new <see cref="IntcodeSolver"/> Solver with the input data properly parsed
     /// </summary>
     /// <param name="input">Puzzle input</param>
     /// <exception cref="InvalidOperationException">Thrown if the conversion to <see cref="IntcodeVM"/> fails</exception>
-<<<<<<< HEAD
-    protected IntcodeSolver(string input, char[]? splitters = null, StringSplitOptions options = DEFAULT_OPTIONS) : base(input, splitters, options) { }
-=======
     protected IntcodeSolver(string input) : base(input, [], StringSplitOptions.TrimEntries) { }
-    #endregion
->>>>>>> 4bb76075
 
     /// <inheritdoc cref="Solver{T}.Convert"/>
-<<<<<<< HEAD
-    protected override IntcodeVM Convert(string[] rawInput) => new (rawInput[0]);
-=======
     protected override IntcodeVM Convert(string[] rawInput) => new(rawInput[0]);
-    #endregion
->>>>>>> 4bb76075
 }