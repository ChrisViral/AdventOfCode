﻿using System;
using System.ComponentModel;
using AdventOfCode.Collections;
using AdventOfCode.Intcode;
using AdventOfCode.Solvers.Base;
using AdventOfCode.Solvers.Specialized;
using AdventOfCode.Utils;
using AdventOfCode.Vectors;

namespace AdventOfCode.Solvers.AoC2019;

/// <summary>
/// Solver for 2019 Day 13
/// </summary>
public class Day13 : IntcodeSolver
{
    /// <summary>
    /// Arcade object
    /// </summary>
    private enum ArcadeObject
    {
        EMPTY  = 0,
        WALL   = 1,
        BLOCK  = 2,
        PADDLE = 3,
        BALL   = 4
    }

    /// <summary>
    /// Position of score output
    /// </summary>
<<<<<<< HEAD
    private class Arcade : ConsoleView<Blocks>
    {
            /// <summary>
        /// ID to character mapping
        /// </summary>
        private static readonly Dictionary<Blocks, char> toChar = new(5)
        {
            [Blocks.EMPTY]  = ' ',
            [Blocks.WALL]   = '▓',
            [Blocks.BLOCK]  = '░',
            [Blocks.PADDLE] = '═',
            [Blocks.BALL]   = 'O'
        };
    
            private readonly IntcodeVM software;
    
            private int Score { get; set; }
    
            /// <summary>
        /// Creates and setups a new Arcade from the given software
        /// </summary>
        /// <param name="width">Width of the view</param>
        /// <param name="height">Height of the view</param>
        /// <param name="software">Software to run the arcade on</param>
        public Arcade(int width, int height, IntcodeVM software) : base(width, height, b => toChar[b], Anchor.TOP_LEFT)
        {
            this.software = software;
        }
    
            /// <summary>
        /// Play the game until it's over and display the screen on the console
        /// </summary>
        /// <returns>The final score of the game</returns>
        public int Play()
        {
            //Hide cursor during play
            Console.CursorVisible = false;
            //Setup
            long ball = 0L, paddle = 0L;
            this.software[0] = 2L;
            while (!this.software.IsHalted)
            {
                this.software.Run();
                while (this.software.HasOutputs)
                {
                    (long x, long y, long id) = this.software;
                    if (x is -1L && y is 0L)
                    {
                        this.Score = (int)id;
                    }
                    else
                    {
                        Blocks type = (Blocks)id;
                        this[(int)x, (int)y] = type;
                        // ReSharper disable once SwitchStatementMissingSomeEnumCasesNoDefault
                        switch (type)
                        {
                            case Blocks.BALL:
                                ball = x;
                                break;
                            case Blocks.PADDLE:
                                paddle = x;
                                break;
                        }
                    }
                }

                //Display
                PrintToConsole();
                //Handle input for next move
                this.software.AddInput(ball.CompareTo(paddle));
            }

            //Show cursor again
            Console.CursorVisible = true;
            //Return the final score
            return this.Score;
        }

        /// <inheritdoc cref="object.ToString"/>
        public override void PrintToConsole(string? message = null) => base.PrintToConsole("              Score: " + this.Score);
        }
=======
    private static readonly Vector2<int> ScorePos = (-1, 0);
>>>>>>> 4bb76075

    /// <summary>
    /// Creates a new <see cref="Day13"/> Solver with the input data properly parsed
    /// </summary>
    /// <param name="input">Puzzle input</param>
    /// <exception cref="InvalidOperationException">Thrown if the conversion to <see cref="IntcodeVM"/> fails</exception>
    public Day13(string input) : base(input) { }

    /// <inheritdoc cref="Solver.Run"/>
    /// ReSharper disable once CognitiveComplexity
    public override void Run()
    {
        int maxX = 0;
        int maxY = 0;
        int blocks = 0;
        this.VM.Run();
        while (this.VM.OutputProvider.HasOutput)
        {
            maxX = Math.Max(maxX, (int)this.VM.OutputProvider.GetOutput());
            maxY = Math.Max(maxY, (int)this.VM.OutputProvider.GetOutput());

            // We're only interested in the blocks
            if (this.VM.OutputProvider.GetOutput() == (long)ArcadeObject.BLOCK)
            {
                blocks++;
            }
        }
        AoCUtils.LogPart1(blocks);

        // Reset and "insert quarters"
        this.VM.Reset();
        this.VM[0] = 2L;

        // Create console view
        ConsoleView<ArcadeObject> arcade = new(maxX + 1, maxY + 1, ShowObject, Anchor.TOP_LEFT, fps: 60);

        // Keep score and position
        int score = 0;
        Vector2<int> ballPos   = Vector2<int>.Zero;
        Vector2<int> paddlePos = Vector2<int>.Zero;
        do
        {
            this.VM.Run();
            while (this.VM.OutputProvider.HasOutput)
            {
                // Get position
                int x = (int)this.VM.OutputProvider.GetOutput();
                int y = (int)this.VM.OutputProvider.GetOutput();
                Vector2<int> position = (x, y);

                // Check if we're receiving the score
                if (position == ScorePos)
                {
                    score = (int)this.VM.OutputProvider.GetOutput();
                    continue;
                }

                // Set position
                ArcadeObject currentObject = (ArcadeObject)this.VM.OutputProvider.GetOutput();
                arcade[position] = currentObject;

                // ReSharper disable once SwitchStatementMissingSomeEnumCasesNoDefault
                switch (currentObject)
                {
                    case ArcadeObject.BALL:
                        ballPos = position;
                        break;

                    case ArcadeObject.PADDLE:
                        paddlePos = position;
                        break;
                }
            }

            // Move towards ball
            this.VM.InputProvider.AddInput(ballPos.X.CompareTo(paddlePos.X));

            arcade.PrintToConsole($"Score: {score}");
        }
        while (!this.VM.IsHalted);

        AoCUtils.LogPart2(score);
    }
<<<<<<< HEAD
=======

    /// <summary>
    /// Gives character representation of arcade objects
    /// </summary>
    /// <param name="arcadeObject">Arcade object to show</param>
    /// <returns>The character representation of the object</returns>
    /// <exception cref="InvalidEnumArgumentException">For invalid values of <paramref name="arcadeObject"/></exception>
    private static char ShowObject(ArcadeObject arcadeObject) => arcadeObject switch
    {
        ArcadeObject.EMPTY  => ' ',
        ArcadeObject.WALL   => '▓',
        ArcadeObject.BLOCK  => '░',
        ArcadeObject.PADDLE => '_',
        ArcadeObject.BALL   => 'O',
        _                   => throw new InvalidEnumArgumentException(nameof(arcadeObject), (int)arcadeObject, typeof(ArcadeObject))
    };
    #endregion
>>>>>>> 4bb76075
}<|MERGE_RESOLUTION|>--- conflicted
+++ resolved
@@ -29,94 +29,7 @@
     /// <summary>
     /// Position of score output
     /// </summary>
-<<<<<<< HEAD
-    private class Arcade : ConsoleView<Blocks>
-    {
-            /// <summary>
-        /// ID to character mapping
-        /// </summary>
-        private static readonly Dictionary<Blocks, char> toChar = new(5)
-        {
-            [Blocks.EMPTY]  = ' ',
-            [Blocks.WALL]   = '▓',
-            [Blocks.BLOCK]  = '░',
-            [Blocks.PADDLE] = '═',
-            [Blocks.BALL]   = 'O'
-        };
-    
-            private readonly IntcodeVM software;
-    
-            private int Score { get; set; }
-    
-            /// <summary>
-        /// Creates and setups a new Arcade from the given software
-        /// </summary>
-        /// <param name="width">Width of the view</param>
-        /// <param name="height">Height of the view</param>
-        /// <param name="software">Software to run the arcade on</param>
-        public Arcade(int width, int height, IntcodeVM software) : base(width, height, b => toChar[b], Anchor.TOP_LEFT)
-        {
-            this.software = software;
-        }
-    
-            /// <summary>
-        /// Play the game until it's over and display the screen on the console
-        /// </summary>
-        /// <returns>The final score of the game</returns>
-        public int Play()
-        {
-            //Hide cursor during play
-            Console.CursorVisible = false;
-            //Setup
-            long ball = 0L, paddle = 0L;
-            this.software[0] = 2L;
-            while (!this.software.IsHalted)
-            {
-                this.software.Run();
-                while (this.software.HasOutputs)
-                {
-                    (long x, long y, long id) = this.software;
-                    if (x is -1L && y is 0L)
-                    {
-                        this.Score = (int)id;
-                    }
-                    else
-                    {
-                        Blocks type = (Blocks)id;
-                        this[(int)x, (int)y] = type;
-                        // ReSharper disable once SwitchStatementMissingSomeEnumCasesNoDefault
-                        switch (type)
-                        {
-                            case Blocks.BALL:
-                                ball = x;
-                                break;
-                            case Blocks.PADDLE:
-                                paddle = x;
-                                break;
-                        }
-                    }
-                }
-
-                //Display
-                PrintToConsole();
-                //Handle input for next move
-                this.software.AddInput(ball.CompareTo(paddle));
-            }
-
-            //Show cursor again
-            Console.CursorVisible = true;
-            //Return the final score
-            return this.Score;
-        }
-
-        /// <inheritdoc cref="object.ToString"/>
-        public override void PrintToConsole(string? message = null) => base.PrintToConsole("              Score: " + this.Score);
-        }
-=======
-    private static readonly Vector2<int> ScorePos = (-1, 0);
->>>>>>> 4bb76075
-
-    /// <summary>
+    private static readonly Vector2<int> ScorePos = (-1, 0);    /// <summary>
     /// Creates a new <see cref="Day13"/> Solver with the input data properly parsed
     /// </summary>
     /// <param name="input">Puzzle input</param>
@@ -198,8 +111,6 @@
 
         AoCUtils.LogPart2(score);
     }
-<<<<<<< HEAD
-=======
 
     /// <summary>
     /// Gives character representation of arcade objects
@@ -215,7 +126,4 @@
         ArcadeObject.PADDLE => '_',
         ArcadeObject.BALL   => 'O',
         _                   => throw new InvalidEnumArgumentException(nameof(arcadeObject), (int)arcadeObject, typeof(ArcadeObject))
-    };
-    #endregion
->>>>>>> 4bb76075
-}+    };}