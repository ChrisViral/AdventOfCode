--- conflicted
+++ resolved
@@ -20,90 +20,6 @@
     /// </summary>
     public enum Colour : byte
     {
-<<<<<<< HEAD
-            /// <summary>
-        /// Layer width
-        /// </summary>
-        public const int WIDTH = 25;
-        /// <summary>
-        /// Layer height
-        /// </summary>
-        public const int HEIGHT = 6;
-        /// <summary>
-        /// Total layer size
-        /// </summary>
-        public const int SIZE = WIDTH * HEIGHT;
-    
-            private readonly int[,] image = new int[HEIGHT, WIDTH];
-    
-            /// <summary>
-        /// Accesses the underlying image of the Layer
-        /// </summary>
-        /// <param name="i">Horizontal address</param>
-        /// <param name="j">Vertical address</param>
-        /// <returns>The value at the given address</returns>
-        public int this[int i, int j]
-        {
-            get => this.image[j, i];
-            set => this.image[j, i] = value;
-        }
-    
-            /// <summary>
-        /// Creates a new layer from given data
-        /// </summary>
-        /// <param name="data">Data to create the layer from</param>
-        /// <exception cref="ArgumentOutOfRangeException">If the data is not of the correct size</exception>
-        public Layer(string data)
-        {
-            //Make sure the data passed if of the right length
-            if (data.Length is not SIZE) throw new ArgumentOutOfRangeException(nameof(data), data.Length, $"Data length must be {SIZE}");
-
-            //Parse data
-            foreach (int j in ..HEIGHT)
-            {
-                int stride = j * WIDTH;
-                foreach (int i in ..WIDTH)
-                {
-                    this[i, j] = data[stride + i] - '0';
-                }
-            }
-        }
-
-        /// <summary>
-        /// Creates a new blank layer
-        /// </summary>
-        public Layer() { }
-    
-            /// <inheritdoc cref="IEnumerable{T}.GetEnumerator"/>
-        public IEnumerator<int> GetEnumerator() => this.image.Cast<int>().GetEnumerator();
-
-        /// <inheritdoc cref="IEnumerable.GetEnumerator"/>
-        IEnumerator IEnumerable.GetEnumerator() => this.image.GetEnumerator();
-
-        /// <inheritdoc cref="object.ToString"/>
-        public override string ToString()
-        {
-            StringBuilder sb = new(SIZE + HEIGHT);
-            foreach (int j in ..HEIGHT)
-            {
-                foreach (int i in ..WIDTH)
-                {
-                    char color = this[i, j] switch
-                    {
-                        0 => '░',
-                        1 => '▓',
-                        _ => ' '
-                    };
-                    sb.Append(color);
-                }
-                sb.AppendLine();
-            }
-
-            return sb.ToString();
-        }
-        }
-
-=======
         BLACK       = 0,
         WHITE       = 1,
         TRANSPARENT = 2
@@ -122,8 +38,6 @@
     /// </summary>
     private const int SIZE = WIDTH * HEIGHT;
 
-    #region Constructors
->>>>>>> 4bb76075
     /// <summary>
     /// Creates a new <see cref="Day08"/> Solver with the input data properly parsed
     /// </summary>
@@ -165,13 +79,6 @@
     /// <inheritdoc cref="Solver{T}.Convert"/>
     protected override (Grid<Colour[]> image, int layerCount) Convert(string[] rawInput)
     {
-<<<<<<< HEAD
-        string line = rawInput[0];
-        List<Layer> layers = [];
-        for (int i = 0, j = Layer.SIZE; j <= line.Length; i = j, j += Layer.SIZE)
-        {
-            layers.Add(new Layer(line[i..j]));
-=======
         // Create grid
         ReadOnlySpan<char> line = rawInput[0];
         int layerCount = line.Length / SIZE;
@@ -189,7 +96,6 @@
                 sourceIndex += SIZE;
             }
             image[position] = pixel;
->>>>>>> 4bb76075
         }
         return (image, layerCount);
     }
