﻿using System;
using System.Collections.Generic;
using AdventOfCode.Extensions.Ranges;
using AdventOfCode.Solvers.Base;
using AdventOfCode.Utils;

namespace AdventOfCode.Solvers.AoC2019;

/// <summary>
/// Solver for 2019 Day 04
/// </summary>
public class Day04 : Solver<Range>
{
<<<<<<< HEAD
    private static readonly Regex adjacentMatch = new(@"^\d*(\d)\1+\d*$", RegexOptions.Compiled);
    private static readonly Regex adjacentPairMatch = new(@"(?:^|(\d)(?!\1))(\d)\2(?!\2)", RegexOptions.Compiled);
    private static readonly Regex increasingMatch = new(@"^1*2*3*4*5*6*7*8*9*$", RegexOptions.Compiled);

=======
    #region Constructors
>>>>>>> 4bb76075
    /// <summary>
    /// Creates a new <see cref="Day04"/> Solver with the input data properly parsed
    /// </summary>
    /// <param name="input">Puzzle input</param>
    /// <exception cref="InvalidOperationException">Thrown if the conversion to <see cref="string"/> fails</exception>
    public Day04(string input) : base(input) { }

    /// <inheritdoc cref="Solver.Run"/>
    /// ReSharper disable once CognitiveComplexity
    public override void Run()
    {
        List<int> valid   = new(500);
        Span<char> buffer = stackalloc char[6];
        foreach (int code in this.Data)
        {
            bool hasDouble    = false;
            bool isIncreasing = true;
            code.TryFormat(buffer, out _);
            char previous = buffer[0];
            for (int i = 1; isIncreasing && i < 6; i++)
            {
                // Check if two characters are repeated and if they are increasing or equal
                char current  = buffer[i];
                hasDouble    |= previous == current;
                isIncreasing &= previous <= current;
                previous      = current;
            }

            // Valid codes have both conditions met
            if (hasDouble && isIncreasing)
            {
                valid.Add(code);
            }
        }
        AoCUtils.LogPart1(valid.Count);

        int fullyValid = 0;
        foreach (int code in valid)
        {
            code.TryFormat(buffer, out _);
            int runningTotal = 1;
            char previous = buffer[0];
            for (int i = 1; i < 6; i++)
            {
                char current  = buffer[i];
                if (current == previous)
                {
                    // If we are still matching a character, increment the running total
                    runningTotal++;
                }
                else if (runningTotal is 2)
                {
                    // If we no longer match and had a group of 2, the code is valid
                    break;
                }
                else
                {
                    // Else rest the total to 1
                    runningTotal = 1;
                }

                previous = current;
            }

            // If the last running total is 2, it's valid
            if (runningTotal == 2)
            {
                fullyValid++;
            }
        }

        AoCUtils.LogPart2(fullyValid);
    }

    /// <inheritdoc cref="Solver{T}.Convert"/>
    protected override Range Convert(string[] rawInput)
    {
        ReadOnlySpan<char> line = rawInput[0];
        int from = int.Parse(line[..6]);
        int to   = int.Parse(line[7..]);
        return from..^to;
    }
}<|MERGE_RESOLUTION|>--- conflicted
+++ resolved
@@ -11,14 +11,6 @@
 /// </summary>
 public class Day04 : Solver<Range>
 {
-<<<<<<< HEAD
-    private static readonly Regex adjacentMatch = new(@"^\d*(\d)\1+\d*$", RegexOptions.Compiled);
-    private static readonly Regex adjacentPairMatch = new(@"(?:^|(\d)(?!\1))(\d)\2(?!\2)", RegexOptions.Compiled);
-    private static readonly Regex increasingMatch = new(@"^1*2*3*4*5*6*7*8*9*$", RegexOptions.Compiled);
-
-=======
-    #region Constructors
->>>>>>> 4bb76075
     /// <summary>
     /// Creates a new <see cref="Day04"/> Solver with the input data properly parsed
     /// </summary>
