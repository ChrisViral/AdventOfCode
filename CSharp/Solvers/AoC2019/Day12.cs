--- conflicted
+++ resolved
@@ -34,88 +34,6 @@
     /// <summary>
     /// Moon's axis state
     /// </summary>
-<<<<<<< HEAD
-    public class Moon
-    {
-        /// <summary>
-        /// Moon state
-        /// </summary>
-        public readonly struct State : IEquatable<State>
-        {
-                    private readonly Vector3<int> position;
-            private readonly Vector3<int> velocity;
-        
-                    /// <summary>
-            /// Creates a new State for the given Moon
-            /// </summary>
-            /// <param name="moon">Moon to create the state for</param>
-            private State(Moon moon)
-            {
-                this.position = moon.position;
-                this.velocity = moon.velocity;
-            }
-        
-                    /// <inheritdoc cref="object.Equals(object)"/>
-            public override bool Equals(object? obj) => obj is State state && Equals(state);
-
-            /// <inheritdoc cref="IEquatable{T}.Equals(T)"/>
-            public bool Equals(State other) => this.position == other.position && this.velocity == other.velocity;
-
-            /// <inheritdoc cref="object.GetHashCode"/>
-            public override int GetHashCode() => HashCode.Combine(this.position, this.velocity);
-        
-                    /// <summary>
-            /// Automatically creates a State from a given Moon
-            /// </summary>
-            /// <param name="moon">Moon to create the state for</param>
-            public static implicit operator State(Moon moon) => new(moon);
-
-            /// <summary>
-            /// Equality between two states
-            /// </summary>
-            /// <param name="a">First state</param>
-            /// <param name="b">Second state</param>
-            /// <returns>True if both states are equal, false otherwise</returns>
-            public static bool operator ==(State a, State b) => a.Equals(b);
-
-            /// <summary>
-            /// Inequality between two states
-            /// </summary>
-            /// <param name="a">First state</param>
-            /// <param name="b">Second state</param>
-            /// <returns>True if both states are unequal, false otherwise</returns>
-            public static bool operator !=(State a, State b) => !a.Equals(b);
-                }
-
-            /// <summary>
-        /// Moon match pattern
-        /// </summary>
-        public const string PATTERN = @"<x=(-?\d+), y=(-?\d+), z=(-?\d+)>";
-    
-            private Vector3<int> position;
-        private Vector3<int> velocity = Vector3<int>.Zero;
-    
-            /// <summary>
-        /// Gets the total energy of the Moon
-        /// </summary>
-        public int Energy
-        {
-            get
-            {
-                (int px, int py, int pz) = Vector3<int>.Abs(this.position);
-                (int vx, int vy, int vz) = Vector3<int>.Abs(this.velocity);
-                return (px + py + pz) * (vx + vy + vz);
-            }
-        }
-    
-            /// <summary>
-        /// Creates a new Moon at the given position
-        /// </summary>
-        /// <param name="x">X position</param>
-        /// <param name="y">Y position</param>
-        /// <param name="z">Z position</param>
-        public Moon(int x, int y, int z) => this.position = new Vector3<int>(x, y, z);
-=======
     /// <param name="Position">Position value</param>
     /// <param name="Velocity">Velocity value</param>
     public readonly record struct AxisState(int Position, int Velocity);
@@ -164,7 +82,6 @@
             Axes.Z => new AxisState(this.position.Z, this.velocity.Z),
             _      => throw new InvalidEnumArgumentException(nameof(axes), (int)axes, typeof(Axes))
         };
->>>>>>> 4bb76075
 
         /// <summary>
         /// Applies gravity between two moons
@@ -180,19 +97,7 @@
             first.velocity  -= delta;
             second.velocity += delta;
         }
-<<<<<<< HEAD
-    
-            /// <summary>
-        /// Updates the position of the Moon from it's velocity
-        /// </summary>
-        public void UpdatePosition() => this.position += this.velocity;
-
-        /// <inheritdoc cref="object.ToString"/>
-        public override string ToString() => $"pos={this.position},".PadRight(18, ' ') + $"vel={this.velocity}";
-    
-=======
-
->>>>>>> 4bb76075
+
         /// <summary>
         /// Applies gravity between two moons
         /// </summary>
@@ -208,14 +113,10 @@
             first.velocity  -= delta;
             second.velocity += delta;
         }
-<<<<<<< HEAD
-        }
-=======
 
         /// <inheritdoc />
         public override string ToString() => $"<p={this.position}, v={this.velocity}>";
     }
->>>>>>> 4bb76075
 
     /// <summary>
     /// Moon position parse pattern
@@ -224,11 +125,7 @@
     /// <summary>
     /// Part 1 steps
     /// </summary>
-<<<<<<< HEAD
-    private const int MOONS = 4;
-=======
     private const int STEPS = 1000;
->>>>>>> 4bb76075
 
     /// <summary>
     /// Creates a new <see cref="Day12"/> Solver with the input data properly parsed
@@ -281,23 +178,6 @@
             // Apply velocity
             this.Data.ForEach(m => m.ApplyVelocity());
 
-<<<<<<< HEAD
-    /// <summary>
-    /// Checks for recurrence on a specific axis
-    /// </summary>
-    /// <param name="axis">Axis to check for recurrence on</param>
-    /// <returns>Steps taken for recurrence to happen</returns>
-    private long CheckAxis(Axis axis)
-    {
-        Moon[] moons = CopyMoons();
-        HashSet<(Moon.State, Moon.State, Moon.State, Moon.State)> states = [GetStates(moons)];
-
-        long steps = 0L;
-        do
-        {
-            UpdateMoons(moons, axis);
-            steps++;
-=======
             // Check each state
             if ((axes & Axes.X) is not 0 && !xStates.Add(GetSystemState(Axes.X)))
             {
@@ -314,7 +194,6 @@
                 axes ^= Axes.Z;
                 this.Data.ForEach(m => m.velocity = m.velocity with { Z = 0 });
             }
->>>>>>> 4bb76075
         }
         while (axes is not Axes.NONE);
 
@@ -333,10 +212,5 @@
                                                          this.Data[3].GetCurrentState(axes));
 
     /// <inheritdoc cref="Solver{T}.Convert"/>
-<<<<<<< HEAD
-    protected override Moon[] Convert(string[] rawInput) => RegexFactory<Moon>.ConstructObjects(Moon.PATTERN, rawInput);
-=======
     protected override Moon[] Convert(string[] rawInput) => RegexFactory<Moon>.ConstructObjects(MOON_PATTERN, rawInput, RegexOptions.Compiled);
-    #endregion
->>>>>>> 4bb76075
 }