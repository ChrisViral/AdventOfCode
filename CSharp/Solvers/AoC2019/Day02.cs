﻿using System;
using AdventOfCode.Extensions.Ranges;
using AdventOfCode.Intcode;
using AdventOfCode.Solvers.Base;
using AdventOfCode.Solvers.Specialized;
using AdventOfCode.Utils;

namespace AdventOfCode.Solvers.AoC2019;

/// <summary>
/// Solver for 2019 Day 02
/// </summary>
public class Day02 : IntcodeSolver
{
    /// <summary>
    /// Maximum input argument value
    /// </summary>
    private const int MAX_ARG = 100;
    /// <summary>
    /// Target output value
    /// </summary>
<<<<<<< HEAD
    private const long TARGET = 19_690_720L;
=======
    private const int TARGET  = 19690720;
>>>>>>> 4bb76075

    /// <summary>
    /// Creates a new <see cref="Day02"/> Solver with the input data properly parsed
    /// </summary>
    /// <param name="input">Puzzle input</param>
    /// <exception cref="InvalidOperationException">Thrown if the conversion to <see cref="IntcodeVM"/> fails</exception>
    public Day02(string input) : base(input) { }

    /// <inheritdoc cref="Solver.Run"/>
    /// ReSharper disable once CognitiveComplexity
    public override void Run()
    {
        this.VM[1] = 12L;
        this.VM[2] = 2L;
        this.VM.Run();
        AoCUtils.LogPart1(this.VM[0]);

        foreach (int noun in ..MAX_ARG)
        {
            foreach (int verb in ..MAX_ARG)
            {
                // State already tested previously
                if (noun is 12 && verb is 2) continue;

                this.VM.Reset();
                this.VM[1] = noun;
                this.VM[2] = verb;
                this.VM.Run();
                if (this.VM[0] is TARGET)
                {
                    AoCUtils.LogPart2((noun * 100) + verb);
                    return;
                }
            }
        }
    }
}<|MERGE_RESOLUTION|>--- conflicted
+++ resolved
@@ -1,4 +1,4 @@
-﻿using System;
+using System;
 using AdventOfCode.Extensions.Ranges;
 using AdventOfCode.Intcode;
 using AdventOfCode.Solvers.Base;
@@ -19,11 +19,7 @@
     /// <summary>
     /// Target output value
     /// </summary>
-<<<<<<< HEAD
-    private const long TARGET = 19_690_720L;
-=======
     private const int TARGET  = 19690720;
->>>>>>> 4bb76075
 
     /// <summary>
     /// Creates a new <see cref="Day02"/> Solver with the input data properly parsed
