﻿using System;
using System.Collections.Generic;
using System.ComponentModel;
using System.Linq;
using AdventOfCode.Collections;
using AdventOfCode.Extensions.Enumerables;
using AdventOfCode.Intcode;
using AdventOfCode.Search;
using AdventOfCode.Solvers.Base;
using AdventOfCode.Solvers.Specialized;
using AdventOfCode.Utils;
using AdventOfCode.Vectors;

namespace AdventOfCode.Solvers.AoC2019;

/// <summary>
/// Solver for 2019 Day 15
/// </summary>
public class Day15 : IntcodeSolver
{
    /// <summary>
    /// Element values
    /// </summary>
    private enum Element
    {
        WALL   = 0,
        EMPTY  = 1,
        OXYGEN = 2,
        START,
        ROBOT,
        PATH,
        UNKNOWN
    }

    /// <summary>
    /// Start position
    /// </summary>
<<<<<<< HEAD
    private class Droid
    {
            private readonly IntcodeVM program;
    
            /// <summary>
        /// Creates a new Droid with the specified program
        /// </summary>
        /// <param name="program">Program on which the droid runs</param>
        public Droid(IntcodeVM program) => this.program = program;
    
            /// <summary>
        /// Moves the robot in the specified direction and gets the new status code
        /// </summary>
        /// <param name="direction">Direction to move in</param>
        /// <returns>The status from the resulting movement</returns>
        public Status Move(Direction direction)
        {
            this.program.AddInput((int)direction);
            this.program.Run();
            return (Status)this.program.GetNextOutput();
        }
        }
=======
    private static readonly Vector2<int> Start = (1, 1);

    /// <summary>
    /// Oxygen system position
    /// </summary>
    private Vector2<int> oxygenPosition;
    /// <summary>
    /// Environment map
    /// </summary>
    private readonly ConsoleView<Element> map = new(41, 41, ShowElement, defaultValue: Element.UNKNOWN, fps: 60);
>>>>>>> 4bb76075

    #region Constructors
    /// <summary>
    /// Creates a new <see cref="Day15"/> Solver with the input data properly parsed
    /// </summary>
    /// <param name="input">Puzzle input</param>
    /// <exception cref="InvalidOperationException">Thrown if the conversion to <see cref="IntcodeVM"/> fails</exception>
    public Day15(string input) : base(input) { }
    #endregion

    #region Methods
    /// <inheritdoc cref="Solver.Run"/>
    public override void Run()
    {
<<<<<<< HEAD
            /// <summary>
        /// Status to char converter
        /// </summary>
        private static readonly Dictionary<Status, char> toChar = new(7)
        {
            [Status.UNKNOWN] = '░',
            [Status.WALL]    = '▓',
            [Status.EMPTY]   = ' ',
            [Status.OXYGEN]  = 'O',
            [Status.DROID]   = '¤',
            [Status.START]   = 'X',
            [Status.PATH]    = '.'
        };
    
            /// <summary>
        /// Current position of the droid in the grid
        /// </summary>
        public Vector2<int> DroidPosition { get; set; }
    
            /// <summary>
        /// Creates a new Maze of the given height and width
        /// </summary>
        /// <param name="width">Width of the maze</param>
        /// <param name="height">Height of the maze</param>
        public Maze(int width, int height) : base(width, height, s => toChar[s], new Vector2<int>((int)Math.Ceiling(width / 2d), (int)Math.Ceiling(height / 2d)), Status.UNKNOWN)
        {
            //Set starting position
            this[Vector2<int>.Zero] = Status.START;
        }
    
            /// <summary>
        /// Finds the shortest path from the origin to the target
        /// </summary>
        /// <param name="target">Target to get to</param>
        /// <returns>The length of the shortest path, or -1 if no path is found</returns>
        public int FindShortestPath(Vector2<int> target)
=======
        // Fully explore map
        this.map[Start] = Element.START;
        HashSet<Vector2<int>> explored = new(100);
        Explore(Start, explored);

        // Get oxygen position
        this.oxygenPosition = this.map.PositionOf(Element.OXYGEN);

        // Get path length to oxygen
        Vector2<int>[] path = SearchUtils.Search(Start, this.oxygenPosition, Heuristic, Neighbours, MinSearchComparer<int>.Comparer)!;

        // Move along path to oxygen system
        this.map[Start] = Element.START;
        foreach (Vector2<int> move in path)
>>>>>>> 4bb76075
        {
            this.map[move] = Element.ROBOT;
            this.map.PrintToConsole();
            this.map[move] = Element.PATH;
        }
        this.map[this.oxygenPosition] = Element.OXYGEN;
        AoCUtils.LogPart1(path.Length);

        //Adjust cursor
        Console.SetCursorPosition(0, Console.CursorTop - 3);

        // Fill map
        HashSet<Vector2<int>> spreadLocations = new(this.map.Size);
        Queue<Vector2<int>> spread     = new(this.map.Size);
        Queue<Vector2<int>> nextSpread = new(this.map.Size);
        spread.Enqueue(this.oxygenPosition);
        int spreadTime = -1;
        do
        {
<<<<<<< HEAD
            //Positions to fill
            HashSet<Vector2<int>> toFill = new(start.Adjacent().Where(v => this[v] is not Status.WALL and not Status.OXYGEN));
            HashSet<Vector2<int>> fillNext = [];
            int cycles = 0;
            //Keep filling until none left
            while (toFill.Count is not 0)
=======
            // Apply current spread
            while (spread.TryDequeue(out Vector2<int> from))
>>>>>>> 4bb76075
            {
                this.map[from] = Element.OXYGEN;
                foreach (Vector2<int> to in from.Adjacent())
                {
                    // Enqueue next spreads
                    if (this.map[to] is not Element.WALL && spreadLocations.Add(to))
                    {
                        nextSpread.Enqueue(to);
                    }
                }
            }

            // Swap queues and print
            spreadTime++;
            (spread, nextSpread) = (nextSpread, spread);
            this.map.PrintToConsole();
        }
        while (!spread.IsEmpty);

<<<<<<< HEAD
        /// <inheritdoc cref="object.ToString"/>
        public override string ToString()
        {
            Status temp = this[this.DroidPosition];
            this[this.DroidPosition] = Status.DROID;
            string toString = base.ToString();
            this[this.DroidPosition] = temp;
            return toString;
        }
        }

    private readonly Droid droid;
    private readonly Maze maze;
=======
        //Adjust back down
        Console.SetCursorPosition(0, Console.CursorTop + 3);
        AoCUtils.LogPart2(spreadTime);
    }

    private IEnumerable<MoveData<Vector2<int>, int>> Neighbours(Vector2<int> node) => node.Adjacent()
                                                                                          .Where(p => this.map[p] is not Element.WALL)
                                                                                          .Select(p => new MoveData<Vector2<int>, int>(p, 1));

    private int Heuristic(Vector2<int> value) => Vector2<int>.ManhattanDistance(value, this.oxygenPosition);
>>>>>>> 4bb76075

    /// <summary>
    /// Explores the entire map exhaustively from the current position
    /// </summary>
    /// <param name="position">Current robot position</param>
    /// <param name="explored">Set of explored positions</param>
    private void Explore(Vector2<int> position, HashSet<Vector2<int>> explored)
    {
<<<<<<< HEAD
        this.droid = new Droid(this.VM);
        this.maze  = new Maze(41, 41); //Figured out size by visualization
    }

    /// <inheritdoc cref="Solver.Run"/>
    /// ReSharper disable once CognitiveComplexity
    public override void Run()
    {
        //Hide cursor while running
        Console.CursorVisible = false;
        this.maze.PrintToConsole();
        //Explored set
        Vector2<int> position = Vector2<int>.Zero;
        HashSet<Vector2<int>> explored = [position];
        //Pathing
        Stack<Direction> path = new();
        path.Push(Direction.NONE);
        //Target
        Vector2<int> oxygenPosition = Vector2<int>.Zero;
        while (true)
=======
        // Keep track of original element and print
        Element originalElement = this.map[position];
        this.map[position] = Element.ROBOT;
        this.map.PrintToConsole();

        // Go through all possible directions
        foreach (Direction direction in DirectionsUtils.CardinalDirections)
>>>>>>> 4bb76075
        {
            // Check if the location has already been explored
            Vector2<int> movePosition = position + direction;
            if (!explored.Add(movePosition)) continue;

            // If not, give command to move into direction
            Element moveElement = GiveCommand(direction);
            this.map[movePosition] = moveElement;

            // If we didnt hit a wall, explore from that location
            if (moveElement is not Element.WALL)
            {
                // Reset current position to original element and explore further down
                this.map[position] = originalElement;
                Explore(movePosition, explored);

                // Return to current position by sending inversed command
                GiveCommand(direction.Invert());
                this.map[position] = Element.ROBOT;
                this.map.PrintToConsole();
            }
        }

        // Make sure to reset map before leaving
        this.map[position] = originalElement;
    }

    /// <summary>
    /// Gives a move command to the robot and returns the robots feedback
    /// </summary>
    /// <param name="direction">Direction to move into</param>
    /// <returns>Map element reported by the robot</returns>
    private Element GiveCommand(Direction direction)
    {
        // ReSharper disable once SwitchStatementMissingSomeEnumCasesNoDefault
        switch (direction)
        {
            case Direction.NORTH:
                this.VM.InputProvider.AddInput(1L);
                break;
            case Direction.SOUTH:
                this.VM.InputProvider.AddInput(2L);
                break;
            case Direction.WEST:
                this.VM.InputProvider.AddInput(3L);
                break;
            case Direction.EAST:
                this.VM.InputProvider.AddInput(4L);
                break;
        }

        this.VM.Run();
        return (Element)this.VM.OutputProvider.GetOutput();
    }
<<<<<<< HEAD
=======

    /// <summary>
    /// Prints a given map element
    /// </summary>
    /// <param name="element">Element to print</param>
    /// <returns>The character representation of the element</returns>
    /// <exception cref="InvalidEnumArgumentException">Form invalid values of <paramref name="element"/></exception>
    private static char ShowElement(Element element) => element switch
    {
        Element.WALL    => '▓',
        Element.EMPTY   => ' ',
        Element.OXYGEN  => 'O',
        Element.START   => 'X',
        Element.ROBOT   => '¤',
        Element.PATH    => '·',
        Element.UNKNOWN => '░',
        _               => throw new InvalidEnumArgumentException(nameof(element), (int)element, typeof(Element))
    };
    #endregion
>>>>>>> 4bb76075
}<|MERGE_RESOLUTION|>--- conflicted
+++ resolved
@@ -35,30 +35,6 @@
     /// <summary>
     /// Start position
     /// </summary>
-<<<<<<< HEAD
-    private class Droid
-    {
-            private readonly IntcodeVM program;
-    
-            /// <summary>
-        /// Creates a new Droid with the specified program
-        /// </summary>
-        /// <param name="program">Program on which the droid runs</param>
-        public Droid(IntcodeVM program) => this.program = program;
-    
-            /// <summary>
-        /// Moves the robot in the specified direction and gets the new status code
-        /// </summary>
-        /// <param name="direction">Direction to move in</param>
-        /// <returns>The status from the resulting movement</returns>
-        public Status Move(Direction direction)
-        {
-            this.program.AddInput((int)direction);
-            this.program.Run();
-            return (Status)this.program.GetNextOutput();
-        }
-        }
-=======
     private static readonly Vector2<int> Start = (1, 1);
 
     /// <summary>
@@ -68,60 +44,17 @@
     /// <summary>
     /// Environment map
     /// </summary>
-    private readonly ConsoleView<Element> map = new(41, 41, ShowElement, defaultValue: Element.UNKNOWN, fps: 60);
->>>>>>> 4bb76075
-
-    #region Constructors
-    /// <summary>
+    private readonly ConsoleView<Element> map = new(41, 41, ShowElement, defaultValue: Element.UNKNOWN, fps: 60);    /// <summary>
     /// Creates a new <see cref="Day15"/> Solver with the input data properly parsed
     /// </summary>
     /// <param name="input">Puzzle input</param>
     /// <exception cref="InvalidOperationException">Thrown if the conversion to <see cref="IntcodeVM"/> fails</exception>
     public Day15(string input) : base(input) { }
-    #endregion
-
-    #region Methods
+
     /// <inheritdoc cref="Solver.Run"/>
+    /// ReSharper disable once CognitiveComplexity
     public override void Run()
     {
-<<<<<<< HEAD
-            /// <summary>
-        /// Status to char converter
-        /// </summary>
-        private static readonly Dictionary<Status, char> toChar = new(7)
-        {
-            [Status.UNKNOWN] = '░',
-            [Status.WALL]    = '▓',
-            [Status.EMPTY]   = ' ',
-            [Status.OXYGEN]  = 'O',
-            [Status.DROID]   = '¤',
-            [Status.START]   = 'X',
-            [Status.PATH]    = '.'
-        };
-    
-            /// <summary>
-        /// Current position of the droid in the grid
-        /// </summary>
-        public Vector2<int> DroidPosition { get; set; }
-    
-            /// <summary>
-        /// Creates a new Maze of the given height and width
-        /// </summary>
-        /// <param name="width">Width of the maze</param>
-        /// <param name="height">Height of the maze</param>
-        public Maze(int width, int height) : base(width, height, s => toChar[s], new Vector2<int>((int)Math.Ceiling(width / 2d), (int)Math.Ceiling(height / 2d)), Status.UNKNOWN)
-        {
-            //Set starting position
-            this[Vector2<int>.Zero] = Status.START;
-        }
-    
-            /// <summary>
-        /// Finds the shortest path from the origin to the target
-        /// </summary>
-        /// <param name="target">Target to get to</param>
-        /// <returns>The length of the shortest path, or -1 if no path is found</returns>
-        public int FindShortestPath(Vector2<int> target)
-=======
         // Fully explore map
         this.map[Start] = Element.START;
         HashSet<Vector2<int>> explored = new(100);
@@ -136,7 +69,6 @@
         // Move along path to oxygen system
         this.map[Start] = Element.START;
         foreach (Vector2<int> move in path)
->>>>>>> 4bb76075
         {
             this.map[move] = Element.ROBOT;
             this.map.PrintToConsole();
@@ -156,17 +88,8 @@
         int spreadTime = -1;
         do
         {
-<<<<<<< HEAD
-            //Positions to fill
-            HashSet<Vector2<int>> toFill = new(start.Adjacent().Where(v => this[v] is not Status.WALL and not Status.OXYGEN));
-            HashSet<Vector2<int>> fillNext = [];
-            int cycles = 0;
-            //Keep filling until none left
-            while (toFill.Count is not 0)
-=======
             // Apply current spread
             while (spread.TryDequeue(out Vector2<int> from))
->>>>>>> 4bb76075
             {
                 this.map[from] = Element.OXYGEN;
                 foreach (Vector2<int> to in from.Adjacent())
@@ -186,21 +109,6 @@
         }
         while (!spread.IsEmpty);
 
-<<<<<<< HEAD
-        /// <inheritdoc cref="object.ToString"/>
-        public override string ToString()
-        {
-            Status temp = this[this.DroidPosition];
-            this[this.DroidPosition] = Status.DROID;
-            string toString = base.ToString();
-            this[this.DroidPosition] = temp;
-            return toString;
-        }
-        }
-
-    private readonly Droid droid;
-    private readonly Maze maze;
-=======
         //Adjust back down
         Console.SetCursorPosition(0, Console.CursorTop + 3);
         AoCUtils.LogPart2(spreadTime);
@@ -211,7 +119,6 @@
                                                                                           .Select(p => new MoveData<Vector2<int>, int>(p, 1));
 
     private int Heuristic(Vector2<int> value) => Vector2<int>.ManhattanDistance(value, this.oxygenPosition);
->>>>>>> 4bb76075
 
     /// <summary>
     /// Explores the entire map exhaustively from the current position
@@ -220,28 +127,6 @@
     /// <param name="explored">Set of explored positions</param>
     private void Explore(Vector2<int> position, HashSet<Vector2<int>> explored)
     {
-<<<<<<< HEAD
-        this.droid = new Droid(this.VM);
-        this.maze  = new Maze(41, 41); //Figured out size by visualization
-    }
-
-    /// <inheritdoc cref="Solver.Run"/>
-    /// ReSharper disable once CognitiveComplexity
-    public override void Run()
-    {
-        //Hide cursor while running
-        Console.CursorVisible = false;
-        this.maze.PrintToConsole();
-        //Explored set
-        Vector2<int> position = Vector2<int>.Zero;
-        HashSet<Vector2<int>> explored = [position];
-        //Pathing
-        Stack<Direction> path = new();
-        path.Push(Direction.NONE);
-        //Target
-        Vector2<int> oxygenPosition = Vector2<int>.Zero;
-        while (true)
-=======
         // Keep track of original element and print
         Element originalElement = this.map[position];
         this.map[position] = Element.ROBOT;
@@ -249,7 +134,6 @@
 
         // Go through all possible directions
         foreach (Direction direction in DirectionsUtils.CardinalDirections)
->>>>>>> 4bb76075
         {
             // Check if the location has already been explored
             Vector2<int> movePosition = position + direction;
@@ -304,8 +188,6 @@
         this.VM.Run();
         return (Element)this.VM.OutputProvider.GetOutput();
     }
-<<<<<<< HEAD
-=======
 
     /// <summary>
     /// Prints a given map element
@@ -323,7 +205,4 @@
         Element.PATH    => '·',
         Element.UNKNOWN => '░',
         _               => throw new InvalidEnumArgumentException(nameof(element), (int)element, typeof(Element))
-    };
-    #endregion
->>>>>>> 4bb76075
-}+    };}