--- conflicted
+++ resolved
@@ -32,15 +32,8 @@
     /// </summary>
     /// <param name="name">Product name</param>
     public sealed class Chemical(string name) : IEquatable<Chemical>
-    {
-<<<<<<< HEAD
-            /// <summary>
-        /// Name of the Chemical
-=======
-        #region Properties
-        /// <summary>
+    {        /// <summary>
         /// Product name
->>>>>>> 4bb76075
         /// </summary>
         public string Name { get; } = name;
 
@@ -52,23 +45,6 @@
         /// <summary>
         /// Recipe production amount
         /// </summary>
-<<<<<<< HEAD
-        public Reactant[] Reactants { get; set; } = [];
-    
-            /// <summary>
-        /// Creates a new Chemical as specified
-        /// </summary>
-        /// <param name="name">Name of the chemical</param>
-        /// <param name="produced">Amount produced on reaction</param>
-        public Chemical(string name, int produced)
-        {
-            this.Name = name;
-            this.Produced = produced;
-        }
-    
-            /// <inheritdoc cref="object.Equals(object)"/>
-        public override bool Equals(object? obj) => obj is Chemical chemical && Equals(chemical);
-=======
         public int Produced { get; set; }
 
         /// <summary>
@@ -80,9 +56,7 @@
         /// How much byproduct of this item currently exists
         /// </summary>
         public int ByproductCount { get; set; }
-        #endregion
-
-        #region Methods
+
         /// <summary>
         /// Consumes byproducts before production
         /// </summary>
@@ -107,7 +81,6 @@
             }
             return false;
         }
->>>>>>> 4bb76075
 
         /// <inheritdoc />
         public bool Equals(Chemical? other) => this.Name == other?.Name;
@@ -118,33 +91,12 @@
         /// <inheritdoc />
         public override int GetHashCode() => this.Name.GetHashCode();
 
-<<<<<<< HEAD
-        /// <inheritdoc cref="object.ToString"/>
-        public override string ToString() => this.Name;
-        }
-
-    /// <summary>
-    /// Full reaction pattern
-    /// </summary>
-    private const string REACTION_PATTERN = @"^([A-Z\d, ]+) => (\d+) ([A-Z]+)$";
-    /// <summary>
-    /// Reactant specific pattern
-    /// </summary>
-    private const string REACTANTS_PATTERN = @"(\d+) ([A-Z]+)";
-    /// <summary>
-    /// Fuel chemical name
-    /// </summary>
-    private const string FUEL = "FUEL";
-=======
         /// <summary>
         /// String representation of this chemical
         /// </summary>
         /// <returns>String representation of this chemical</returns>
-        public override string ToString() => $"{string.Join(", ", this.Recipe)} => {this.Produced} {this.Name}";
-        #endregion
-    }
-
->>>>>>> 4bb76075
+        public override string ToString() => $"{string.Join(", ", this.Recipe)} => {this.Produced} {this.Name}";    }
+
     /// <summary>
     /// Ore chemical name
     /// </summary>
@@ -154,10 +106,6 @@
     /// </summary>
     private const long CARGO = 1_000_000_000_000L;
 
-<<<<<<< HEAD
-    private readonly Dictionary<Chemical, int> toProduce = new();
-    private readonly Dictionary<Chemical, int> surplus = new();
-=======
     /// <summary>
     /// Chemical reaction regex
     /// </summary>
@@ -169,7 +117,6 @@
     /// </summary>
     [GeneratedRegex(@"(\d+) ([A-Z]+)", RegexOptions.Compiled)]
     private static partial Regex ReagentRegex { get; }
->>>>>>> 4bb76075
 
     /// <summary>
     /// Creates a new <see cref="Day14"/> Solver with the input data properly parsed
@@ -275,21 +222,6 @@
             int amount              = int.Parse(productMatch.Groups[1].ValueSpan);
             ReadOnlySpan<char> name = productMatch.Groups[2].ValueSpan;
 
-<<<<<<< HEAD
-    /// <inheritdoc cref="Solver{T}.Convert"/>
-    protected override Dictionary<string, Chemical> Convert(string[] rawInput)
-    {
-        //Prep reactions
-        Dictionary<string, Chemical> chemicals = new(rawInput.Length) { ["ORE"] = new Chemical("ORE", 0) };
-        List<(Chemical chemical, (int amount, string name)[] reactants)> reactions = new(rawInput.Length);
-        //Parse reactions
-        RegexFactory<(int, string)> reactantsFactory = new(REACTANTS_PATTERN, RegexOptions.Compiled);
-        foreach ((string input, int count, string output) in RegexFactory<(string, int, string)>.ConstructObjects(REACTION_PATTERN, rawInput, RegexOptions.Compiled))
-        {
-            Chemical chemical = new(output, count);
-            chemicals.Add(output, chemical);
-            reactions.Add((chemical, reactantsFactory.ConstructObjects(input)));
-=======
             // Try and get product chemical
             if (!chemicalsLookup.TryGetValue(name, out Chemical? chemical))
             {
@@ -326,7 +258,6 @@
                 // Store reactant
                 reactants[i] = new Reactant(chemical, amount);
             }
->>>>>>> 4bb76075
         }
 
 
